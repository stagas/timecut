{
<<<<<<< HEAD
  "name": "timecut-core",
  "version": "0.3.2-prerelease",
=======
  "name": "timecut",
  "version": "0.3.2",
>>>>>>> 0b49d4b5
  "description": "Record smooth movies of web pages",
  "repository": {
    "type": "git",
    "url": "https://github.com/tungs/timecut/tree/core"
  },
  "author": {
    "name": "Steve Tung"
  },
  "engines": {
    "node": ">=8.9.0"
  },
  "main": "index.js",
  "scripts": {
    "lint": "eslint *.js"
  },
  "license": "BSD-3-Clause",
  "dependencies": {
<<<<<<< HEAD
    "timesnap-core": "0.3.1"
=======
    "commander": "^2.11.0",
    "timesnap": "0.3.2"
>>>>>>> 0b49d4b5
  },
  "devDependencies": {
    "eslint": "^6.8.0"
  }
}<|MERGE_RESOLUTION|>--- conflicted
+++ resolved
@@ -1,11 +1,6 @@
 {
-<<<<<<< HEAD
   "name": "timecut-core",
-  "version": "0.3.2-prerelease",
-=======
-  "name": "timecut",
   "version": "0.3.2",
->>>>>>> 0b49d4b5
   "description": "Record smooth movies of web pages",
   "repository": {
     "type": "git",
@@ -23,12 +18,7 @@
   },
   "license": "BSD-3-Clause",
   "dependencies": {
-<<<<<<< HEAD
-    "timesnap-core": "0.3.1"
-=======
-    "commander": "^2.11.0",
-    "timesnap": "0.3.2"
->>>>>>> 0b49d4b5
+    "timesnap-core": "0.3.2"
   },
   "devDependencies": {
     "eslint": "^6.8.0"
