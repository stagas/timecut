{
  "name": "timecut",
  "version": "0.1.3-prerelease",
  "description": "Record smooth movies of web pages",
  "repository": {
    "type": "git",
    "url": "https://github.com/tungs/timecut.git"
  },
  "author": {
    "name": "Steve Tung"
  },
  "engines": {
    "node": ">=8.9.0"
  },
  "main": "index.js",
  "scripts": {
    "lint": "eslint *.js"
  },
  "bin": {
    "timecut": "./cli.js"
  },
  "license": "BSD-3-Clause",
  "dependencies": {
    "commander": "^2.11.0",
<<<<<<< HEAD
    "timesnap": "videowala/timesnap"
=======
    "timesnap": "0.1.2"
>>>>>>> 64e4f7bd
  },
  "devDependencies": {
    "eslint": "^4.3.0"
  }
}<|MERGE_RESOLUTION|>--- conflicted
+++ resolved
@@ -22,11 +22,7 @@
   "license": "BSD-3-Clause",
   "dependencies": {
     "commander": "^2.11.0",
-<<<<<<< HEAD
-    "timesnap": "videowala/timesnap"
-=======
     "timesnap": "0.1.2"
->>>>>>> 64e4f7bd
   },
   "devDependencies": {
     "eslint": "^4.3.0"
