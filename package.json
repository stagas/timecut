{
<<<<<<< HEAD
  "name": "timecut-core",
  "version": "0.3.2",
=======
  "name": "timecut",
  "version": "0.3.3-prerelease",
>>>>>>> 469c6211
  "description": "Record smooth movies of web pages",
  "repository": {
    "type": "git",
    "url": "https://github.com/tungs/timecut/tree/core"
  },
  "author": {
    "name": "Steve Tung"
  },
  "engines": {
    "node": ">=8.9.0"
  },
  "main": "index.js",
  "scripts": {
    "lint": "eslint *.js"
  },
  "license": "BSD-3-Clause",
  "dependencies": {
    "timesnap-core": "0.3.2"
  },
  "devDependencies": {
    "eslint": "^7.32.0"
  }
}<|MERGE_RESOLUTION|>--- conflicted
+++ resolved
@@ -1,11 +1,6 @@
 {
-<<<<<<< HEAD
   "name": "timecut-core",
-  "version": "0.3.2",
-=======
-  "name": "timecut",
-  "version": "0.3.3-prerelease",
->>>>>>> 469c6211
+  "version": "0.3.3",
   "description": "Record smooth movies of web pages",
   "repository": {
     "type": "git",
@@ -23,7 +18,7 @@
   },
   "license": "BSD-3-Clause",
   "dependencies": {
-    "timesnap-core": "0.3.2"
+    "timesnap-core": "0.3.3"
   },
   "devDependencies": {
     "eslint": "^7.32.0"
