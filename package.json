{
  "name": "timecut",
  "version": "0.1.2-prerelease",
  "description": "Record smooth movies of web pages",
  "repository": {
    "type": "git",
    "url": "https://github.com/tungs/timecut.git"
  },
  "author": {
    "name": "Steve Tung"
  },
  "engines": {
    "node": ">=6.4.0"
  },
  "main": "index.js",
  "scripts": {
    "lint": "eslint *.js"
  },
  "bin": {
    "timecut": "./cli.js"
  },
  "license": "BSD-3-Clause",
  "dependencies": {
    "commander": "^2.11.0",
<<<<<<< HEAD
    "timesnap": "videowala/timesnap",
    "aws-sdk": "2.533.0"
=======
    "timesnap": "videowala/timesnap"
>>>>>>> e2069019
  },
  "devDependencies": {
    "eslint": "^4.3.0"
  }
}<|MERGE_RESOLUTION|>--- conflicted
+++ resolved
@@ -22,12 +22,7 @@
   "license": "BSD-3-Clause",
   "dependencies": {
     "commander": "^2.11.0",
-<<<<<<< HEAD
-    "timesnap": "videowala/timesnap",
-    "aws-sdk": "2.533.0"
-=======
     "timesnap": "videowala/timesnap"
->>>>>>> e2069019
   },
   "devDependencies": {
     "eslint": "^4.3.0"
