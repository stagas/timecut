--- conflicted
+++ resolved
@@ -4,17 +4,12 @@
 
 It requires ffmpeg, Node v8.9.0 or higher, and npm.
 
-<<<<<<< HEAD
 # timecut-core
 
 **timecut-core** is a version of timecut that uses [timesnap-core](https://github.com/tungs/timesnap/tree/core#timesnap-core) which does not automatically bundle puppeteer. It differs from `timecut` by requiring a [`config.launcher`](#js-config-launcher) function or a [`config.browser`](#js-config-browser) object to be passed, and does not have a command line interface. It's stored on the [`core`](https://github.com/tungs/timecut/tree/core#timecut-core) branch of `timecut` and derived from its code. All pull requests should be based on the main branches of `timecut` and `timesnap` instead of the core branches, unless in the rare event that it's particular only to the core branches.
 
 To only record screenshots and save them as pictures, see **[timesnap](https://github.com/tungs/timesnap)** and **[timesnap-core](https://github.com/tungs/timesnap/tree/core#timesnap-core)**. For using virtual time in browser, see **[timeweb](https://github.com/tungs/timeweb)**.
 
-=======
-To only record screenshots and save them as pictures, see **[timesnap](https://github.com/tungs/timesnap)**. For using virtual time in browser, see **[timeweb](https://github.com/tungs/timeweb)**.
-
->>>>>>> 099c3a69
 ## <a name="limitations" href="#limitations">#</a> **timeweb**, **timecut**, and **timesnap** Limitations
 **timeweb** (and **timesnap** and **timecut** by extension) only overwrites JavaScript functions and video playback, so pages where changes occur via other means (e.g. through transitions/animations from CSS rules) will likely not render as intended.
 
@@ -36,109 +31,13 @@
 
 `timecut-core` also requires ffmpeg to be installed.
 
-<<<<<<< HEAD
 ### <a name="node-examples" href="#node-examples">#</a> Node Examples
-=======
-**<a name="cli-example-default" href="#cli-example-default">#</a> Default behavior**:
-```
-timecut
-```
-Opens `index.html` in the current working directory, sets the viewport to 800x600, captures at 60 frames per second for 5 virtual seconds (temporarily saving each frame), and saves `video.mp4` with the `yuv420p` pixel format in the current working directory. The defaults may change in the future, so for long-term scripting, it's a good idea to explicitly pass these options, like in the following example.
-
-**<a name="cli-example-viewport-fps-duration-mode-output" href="#cli-example-viewport-fps-duration-mode-output">#</a> Setting viewport size, frames per second, duration, mode, and output**:
-```
-timecut index.html --viewport="800,600" --fps=60 --duration=5 \
-  --frame-cache --pix-fmt=yuv420p --output=video.mp4
-```
-Equivalent to the current default `timecut` invocation, but with explicit options. Opens `index.html` in the current working directory, sets the viewport to 800x600, captures at 60 frames per second for 5 virtual seconds (temporarily saving each frame), and saves the resulting video using the pixel format `yuv420p` as `video.mp4`.
->>>>>>> 099c3a69
 
 For these examples, we'll use puppeteer version 2.1.1, which requires fewer additional libraries to be installed. ffmpeg also needs to be installed.
 
 ```
 npm install puppeteer@2.1.1 --save
 ```
-<<<<<<< HEAD
-=======
-Opens https://tungs.github.io/truchet-tiles-original/#autoplay=true&switchStyle=random (note the quotes in the url and selector are necessary because of the `#` and `&`). Crops each frame to the `#container` element, with an additional crop of 20px, 40px, 6px, and 30px for the left, top, right, and bottom, respectively. Captures frames for 20 virtual seconds at 60fps to `video.mp4` in the current working directory.
-
-### <a name="cli-options" href="#cli-options">#</a> Command Line *options*
-* <a name="cli-options-output" href="#cli-options-output">#</a> Output: `-O`, `--output` *name*
-    * Tells ffmpeg to save the video as *name*. Its file extension determines encoding if not explicitly specified.
-* <a name="cli-options-fps" href="#cli-options-fps">#</a> Frame Rate: `-R`, `--fps` *frame rate*
-    * Frame rate (in frames per virtual second) of capture (default: `60`).
-* <a name="cli-options-duration" href="#cli-options-duration">#</a> Duration: `-d`, `--duration` *seconds*
-    * Duration of capture, in *seconds* (default: `5`).
-* <a name="cli-options-frames" href="#cli-options-frames">#</a> Frames: `--frames` *count*
-    * Number of frames to capture.
-* <a name="cli-options-selector" href="#cli-options-selector">#</a> Selector: `-S`, `--selector` "*selector*"
-    * Crops each frame to the bounding box of the first item found by the [CSS *selector*][CSS selector].
-* <a name="cli-options-viewport" href="#cli-options-viewport">#</a> Viewport: `-V`, `--viewport` *dimensions*
-    * Viewport dimensions, in pixels, followed by optional keys. For example, `800` (for width), or `"800,600"` (for width and height), or `"800,600,deviceScaleFactor=2"` for (width, height, and deviceScaleFactor). When running in Windows, quotes may be necessary for parsing commas. For a list of optional keys, see [`config.viewport`](#js-config-viewport).
-* <a name="cli-options-frame-cache" href="#cli-options-frame-cache">#</a> Frame Cache: `--frame-cache` *[directory]*
-    * Saves each frame temporarily to disk before ffmpeg processes it. If *directory* is not specified, temporarily creates one in the current working directory. Enabled by default. See [cache frame mode](#cache-frame-mode).
-* <a name="cli-options-pipe-mode" href="#cli-options-pipe-mode">#</a> Pipe Mode: `--pipe-mode`
-    * Experimental. Pipes frames directly to ffmpeg, without saving to disk. See [pipe mode](#pipe-mode).
-* <a name="cli-options-canvas-capture-mode" href="#cli-options-canvas-capture-mode">#</a> Canvas Mode: `--canvas-capture-mode` *\[format\]*
-    * Experimental. Captures images from canvas data instead of screenshots. See [canvas capture mode](#canvas-capture-mode). Can provide an optional image format (e.g. `png`), otherwise it uses the saved image's extension, or defaults to `png` if the format is not specified or supported. Can prefix the format with `immediate:` (e.g. `immediate:png`) to immediately capture pixel data after rendering, which is sometimes needed for some WebGL renderers. Specify the canvas [using the `--selector` option](#cli-options-selector), otherwise it defaults to the first canvas in the document.
-* <a name="cli-options-start" href="#cli-options-start">#</a> Start: `-s`, `--start` *n seconds*
-    * Runs code for n virtual seconds before saving any frames (default: `0`).
-* <a name="cli-options-x-offset" href="#cli-options-x-offset">#</a> X Offset: `-x`, `--x-offset` *pixels*
-    * X offset of capture, in pixels (default: `0`).
-* <a name="cli-options-y-offset" href="#cli-options-y-offset">#</a> Y Offset: `-y`, `--y-offset` *pixels*
-    * Y offset of capture, in pixels (default: `0`).
-* <a name="cli-options-width" href="#cli-options-width">#</a> Width: `-W`, `--width` *pixels*
-    * Width of capture, in pixels.
-* <a name="cli-options-height" href="#cli-options-height">#</a> Height: `-H`, `--height` *pixels*
-    * Height of capture, in pixels.
-* <a name="cli-options-no-round-to-even-width" href="#cli-options-no-round-to-even-width">#</a> No Even Width Rounding: `--no-round-to-even-width`
-    * Disables automatic rounding of capture width up to the nearest even number.
-* <a name="cli-options-no-round-to-even-height" href="#cli-options-no-round-to-even-height">#</a> No Even Height Rounding: `--no-round-to-even-height`
-    * Disables automatic rounding of capture height up to the nearest even number.
-* <a name="cli-options-transparent-background" href="#cli-options-transparent-background">#</a> Transparent Background: `--transparent-background`
-    * Allows background to be transparent if there is no background styling. Only works if the output video format supports transparency.
-* <a name="cli-options-left" href="#cli-options-left">#</a> Left: `-l`, `--left` *pixels*
-    * Left edge of capture, in pixels. Equivalent to `--x-offset`.
-* <a name="cli-options-right" href="#cli-options-right">#</a> Right: `-r`, `--right` *pixels*
-    * Right edge of capture, in pixels. Ignored if `width` is specified.
-* <a name="cli-options-top" href="#cli-options-top">#</a> Top: `-t`, `--top` *pixels*
-    * Top edge of capture, in pixels. Equivalent to `--y-offset`.
-* <a name="cli-options-bottom" href="#cli-options-bottom">#</a> Bottom: `-b`, `--bottom` *pixels*
-    * Bottom edge of capture, in pixels. Ignored if `height` is specified.
-* <a name="cli-options-unrandomize" href="#cli-options-unrandomize">#</a> Unrandomize: `-u`, `--unrandomize` *\[seeds\]*
-    * Overwrites `Math.random` with a seeded pseudorandom number generator. Can provide optional seeds as up to four comma separated integers (e.g. `--unrandomize 2,3,5,7` or `--unrandomize 42`). If `seeds` is `random-seed` (i.e. `--unrandomize random-seed`), a random seed will be generated, displayed (if not in quiet mode), and used. If `seeds` is not provided, it uses the seeds `10,0,20,0`.
-* <a name="cli-options-executable-path" href="#cli-options-executable-path">#</a> Executable Path: `--executable-path` *path*
-    * Uses the Chromium/Chrome instance at *path* for puppeteer.
-* <a name="cli-options-launch-arguments" href="#cli-options-launch-arguments">#</a> Puppeteer Launch Arguments: `-L`, `--launch-arguments` *arguments*
-    * Arguments to pass to Puppeteer/Chromium, enclosed in quotes. Example: `--launch-arguments="--single-process"`. A list of arguments can be found [here](https://peter.sh/experiments/chromium-command-line-switches).
-* <a name="cli-options-no-headless" href="#cli-options-no-headless">#</a> No Headless: `--no-headless`
-    * Runs Chromium/Chrome in windowed mode.
-* <a name="cli-options-screenshot-type" href="#cli-options-screenshot-type">#</a> Screenshot Type: `--screenshot-type` *type*
-    * Output image format for the screenshots. By default, `png` is used. `jpeg` is also available.
-* <a name="cli-options-screenshot-quality" href="#cli-options-screenshot-quality">#</a> Screenshot Quality: `--screenshot-quality` *number*
-    * Quality level between 0 to 1 for lossy screenshots. Defaults to 0.92 when in [canvas capture mode](#cli-options-canvas-capture-mode) and 0.8 otherwise.
-* <a name="cli-options-extra-input-options" href="#cli-options-extra-input-options">#</a> Extra input options: `-e`, `--input-options` *options*
-    * Extra arguments for ffmpeg input, enclosed in quotes. Example: `--input-options="-framerate 30"`
-* <a name="cli-options-extra-output-options" href="#cli-options-extra-output-options">#</a> Extra output options: `-E`, `--output-options` *options*
-    * Extra arguments for ffmpeg output, enclosed in quotes. Example: `--output-options="-vf scale=320:240"`
-* <a name="cli-options-pixel-format" href="#cli-options-pixel-format">#</a> Pixel Format: `--pix-fmt` *pixel format*
-    * Pixel format for output video (default: `yuv420p`).
-* <a name="cli-options-start-delay" href="#cli-options-start-delay">#</a> Start Delay: `--start-delay` *n seconds*
-    * Waits *n real seconds* after loading the page before starting to capture.
-* <a name="cli-options-keep-frames" href="#cli-options-keep-frames">#</a> Keep Frames: `--keep-frames`
-    * Doesn't delete frames after processing them. Doesn't do anything in pipe mode.
-* <a name="cli-options-quiet" href="#cli-options-quiet">#</a> Quiet: `-q`, `--quiet`
-    * Suppresses console logging.
-* <a name="cli-options-stop-function-name" href="#cli-options-stop-function-name">#</a> Stop Function Name: `--stop-function-name` *function name*
-    * Creates a function with *function name* that the client web page can call to stop capturing. For instance, `--stop-function-name=stopCapture` could be called in the client, via `stopCapture()`.
-* <a name="cli-options-version" href="#cli-options-version">#</a> Version: `-v`, `--version`
-    * Displays version information. Immediately exits.
-* <a name="cli-options-help" href="#cli-options-help">#</a> Help: `-h`, `--help`
-    * Displays command line options. Immediately exits.
-
-## <a name="from-node" href="#from-node">#</a> From Node.js
-**timecut** can also be included as a library inside Node.js programs.
->>>>>>> 099c3a69
 
 **<a name="node-example-basic" href="#node-example-basic">#</a> Basic Use:**
 
@@ -233,10 +132,7 @@
     * <a name="js-config-quiet" href="#js-config-quiet">#</a> `quiet` &lt;[boolean][]&gt; Suppresses console logging.
     * <a name="js-config-logger" href="#js-config-logger">#</a> `logger` &lt;[function][](...[Object][])&gt; Replaces console logging with a particular function. The passed arguments are the same as those to `console.log` (in this case, usually one string).
     * <a name="js-config-log-to-std-err" href="#js-config-log-to-std-err">#</a> `logToStdErr` &lt;[boolean][]&gt; Logs to stderr instead of stdout. Doesn't do anything if `config.quiet` is set to true.
-<<<<<<< HEAD
-=======
     * <a name="js-config-stop-function-name" href="#js-config-stop-function-name">#</a> `stopFunctionName` &lt;[string][]&gt; *function name* that the client web page can call to stop capturing. For instance, `'stopCapture'` could be called in the client, via `stopCapture()`.
->>>>>>> 099c3a69
     * <a name="js-config-navigate-page-to-url" href="#js-config-navigate-page-to-url">#</a> `navigatePageToURL` &lt;[function][]([Object][])&gt; A function that navigates a puppeteer page to a URL, overriding the default navigation to a URL. The function should return a promise that resolves once the page is finished navigating. The function is passed the following object:
         * <a name="js-config-navigate-page-to-url-page" href="#js-config-navigate-page-to-url-page">#</a> `page` &lt;[Page][]&gt; the puppeteer page
         * <a name="js-config-navigate-page-to-url-url" href="#js-config-navigate-page-to-url-url">#</a> `url` &lt;[string][]&gt; the url to navigate to
@@ -245,11 +141,7 @@
     * <a name="js-config-prepare-page-for-screenshot" href="#js-config-prepare-page-for-screenshot">#</a> `preparePageForScreenshot` &lt;[function][]([Page][], [number][], [number][])&gt; A setup function that will be called before each screenshot. If it returns a promise, capture will be paused until the promise resolves.
         * `page` &lt;[Page][]&gt; The puppeteer instance of the page being captured.
         * `frameNumber` &lt;[number][]&gt; The current frame number (1 based).
-<<<<<<< HEAD
         * `totalFrames` &lt;[number][]&gt; The total number of frames.
-=======
-        * `totalFrames` &lt;[number][]&gt; The total number of frames.             
->>>>>>> 099c3a69
     * <a name="js-config-output-stream" href="#js-config-output-stream">#</a> `outputStream` &lt;[stream][]()&gt; A node stream to write data to from ffmpeg
     * <a name="js-config-output-stream-options" href="#js-config-output-stream-options">#</a> `outputStreamOptions` &lt;[Object][]&gt; Optional configuration object when using [`config.outputStream`](#js-config-output-stream)
         * <a name="js-config-output-stream-options-format" href="#js-config-output-stream-options-format">#</a> `format` &lt;[string][]&gt; Format of piped output. Defaults to `'mp4'` if undefined.
